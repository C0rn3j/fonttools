--- conflicted
+++ resolved
@@ -53,7 +53,6 @@
         # test if this object contains the same data as the other
         for attr in self._attrs:
             try:
-                # print(getattr(self, attr), getattr(other, attr))
                 assert(getattr(self, attr) == getattr(other, attr))
             except AssertionError:
                 print("failed attribute", attr, getattr(self, attr), "!=", getattr(other, attr))
@@ -123,7 +122,7 @@
         self.map = []
 
     def serialize(self):
-        # output to a dict
+        # output to a dict, used in testing
         d = dict(tag = self.tag,
                 name = self.name,
                 labelNames = self.labelNames,
@@ -208,13 +207,8 @@
         axisElement.attrib['maximum'] = str(axisObject.maximum)
         axisElement.attrib['default'] = str(axisObject.default)
         for languageCode, labelName in axisObject.labelNames.items():
-<<<<<<< HEAD
             languageElement = ET.Element('labelname')
             languageElement.attrib[u'xml:lang'] = languageCode
-=======
-            languageElement = ET.Element('labelName')
-            languageElement.attrib['xml:lang'] = languageCode
->>>>>>> fff6760d
             languageElement.text = labelName
             axisElement.append(languageElement)
         if axisObject.map:
@@ -389,7 +383,6 @@
             for mapElement in axisElement.findall('map'):
                 a = float(mapElement.attrib['input'])
                 b = float(mapElement.attrib['output'])
-<<<<<<< HEAD
                 axisObject.map.append((a,b))
             for labelNameElement in axisElement.findall('labelname'):
                 # Note: elementtree reads the xml:lang attribute name as
@@ -397,9 +390,6 @@
                 for key, lang in labelNameElement.items():
                     labelName = labelNameElement.text
                     axisObject.labelNames[lang] = labelName
-=======
-                axisObject.map.append((a, b))
->>>>>>> fff6760d
             self.documentObject.axes.append(axisObject)
             self.axisDefaults[axisObject.name] = axisObject.default
 
@@ -770,10 +760,4 @@
     def _test():
         import doctest
         doctest.testmod()
-<<<<<<< HEAD
-    
-=======
-        print("done")
-
->>>>>>> fff6760d
     _test()