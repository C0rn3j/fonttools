# coding=utf-8

from __future__ import (print_function, division, absolute_import,
                        unicode_literals)

import os
import sys
import pytest
import warnings

from fontTools.misc.py23 import open
from fontTools.misc import plistlib
from fontTools.designspaceLib import (
    DesignSpaceDocument, SourceDescriptor, AxisDescriptor, RuleDescriptor,
    InstanceDescriptor, evaluateRule, processRules, posix, DesignSpaceDocumentError)

def _axesAsDict(axes):
    """
        Make the axis data we have available in
    """
    axesDict = {}
    for axisDescriptor in axes:
        d = {
            'name': axisDescriptor.name,
            'tag': axisDescriptor.tag,
            'minimum': axisDescriptor.minimum,
            'maximum': axisDescriptor.maximum,
            'default': axisDescriptor.default,
            'map': axisDescriptor.map,
        }
        axesDict[axisDescriptor.name] = d
    return axesDict


def assert_equals_test_file(path, test_filename):
    with open(path) as fp:
        actual = fp.read()

    test_path = os.path.join(os.path.dirname(__file__), test_filename)
    with open(test_path) as fp:
        expected = fp.read()

    assert actual == expected


def test_fill_document(tmpdir):
    tmpdir = str(tmpdir)
    testDocPath = os.path.join(tmpdir, "test.designspace")
    masterPath1 = os.path.join(tmpdir, "masters", "masterTest1.ufo")
    masterPath2 = os.path.join(tmpdir, "masters", "masterTest2.ufo")
    instancePath1 = os.path.join(tmpdir, "instances", "instanceTest1.ufo")
    instancePath2 = os.path.join(tmpdir, "instances", "instanceTest2.ufo")
    doc = DesignSpaceDocument()

    # write some axes
    a1 = AxisDescriptor()
    a1.minimum = 0
    a1.maximum = 1000
    a1.default = 0
    a1.name = "weight"
    a1.tag = "wght"
    # note: just to test the element language, not an actual label name recommendations.
    a1.labelNames[u'fa-IR'] = u"قطر"
    a1.labelNames[u'en'] = u"Wéíght"
    doc.addAxis(a1)
    a2 = AxisDescriptor()
    a2.minimum = 0
    a2.maximum = 1000
    a2.default = 20
    a2.name = "width"
    a2.tag = "wdth"
    a2.map = [(0.0, 10.0), (401.0, 66.0), (1000.0, 990.0)]
    a2.hidden = True
    a2.labelNames[u'fr'] = u"Chasse"
    doc.addAxis(a2)

    # add master 1
    s1 = SourceDescriptor()
    s1.filename = os.path.relpath(masterPath1, os.path.dirname(testDocPath))
    assert s1.font is None
    s1.name = "master.ufo1"
    s1.copyLib = True
    s1.copyInfo = True
    s1.copyFeatures = True
    s1.location = dict(weight=0)
    s1.familyName = "MasterFamilyName"
    s1.styleName = "MasterStyleNameOne"
    s1.mutedGlyphNames.append("A")
    s1.mutedGlyphNames.append("Z")
    doc.addSource(s1)
    # add master 2
    s2 = SourceDescriptor()
    s2.filename = os.path.relpath(masterPath2, os.path.dirname(testDocPath))
    s2.name = "master.ufo2"
    s2.copyLib = False
    s2.copyInfo = False
    s2.copyFeatures = False
    s2.muteKerning = True
    s2.location = dict(weight=1000)
    s2.familyName = "MasterFamilyName"
    s2.styleName = "MasterStyleNameTwo"
    doc.addSource(s2)
    # add master 3 from a different layer
    s3 = SourceDescriptor()
    s3.filename = os.path.relpath(masterPath2, os.path.dirname(testDocPath))
    s3.name = "master.ufo2"
    s3.copyLib = False
    s3.copyInfo = False
    s3.copyFeatures = False
    s3.muteKerning = False
    s3.layerName = "supports"
    s3.location = dict(weight=1000)
    s3.familyName = "MasterFamilyName"
    s3.styleName = "Supports"
    doc.addSource(s3)
    # add instance 1
    i1 = InstanceDescriptor()
    i1.filename = os.path.relpath(instancePath1, os.path.dirname(testDocPath))
    i1.familyName = "InstanceFamilyName"
    i1.styleName = "InstanceStyleName"
    i1.name = "instance.ufo1"
    i1.location = dict(weight=500, spooky=666)  # this adds a dimension that is not defined.
    i1.postScriptFontName = "InstancePostscriptName"
    i1.styleMapFamilyName = "InstanceStyleMapFamilyName"
    i1.styleMapStyleName = "InstanceStyleMapStyleName"
    glyphData = dict(name="arrow", mute=True, unicodes=[0x123, 0x124, 0x125])
    i1.glyphs['arrow'] = glyphData
    i1.lib['com.coolDesignspaceApp.binaryData'] = plistlib.Data(b'<binary gunk>')
    i1.lib['com.coolDesignspaceApp.specimenText'] = "Hamburgerwhatever"
    doc.addInstance(i1)
    # add instance 2
    i2 = InstanceDescriptor()
    i2.filename = os.path.relpath(instancePath2, os.path.dirname(testDocPath))
    i2.familyName = "InstanceFamilyName"
    i2.styleName = "InstanceStyleName"
    i2.name = "instance.ufo2"
    # anisotropic location
    i2.location = dict(weight=500, width=(400,300))
    i2.postScriptFontName = "InstancePostscriptName"
    i2.styleMapFamilyName = "InstanceStyleMapFamilyName"
    i2.styleMapStyleName = "InstanceStyleMapStyleName"
    glyphMasters = [dict(font="master.ufo1", glyphName="BB", location=dict(width=20,weight=20)), dict(font="master.ufo2", glyphName="CC", location=dict(width=900,weight=900))]
    glyphData = dict(name="arrow", unicodes=[101, 201, 301])
    glyphData['masters'] = glyphMasters
    glyphData['note'] = "A note about this glyph"
    glyphData['instanceLocation'] = dict(width=100, weight=120)
    i2.glyphs['arrow'] = glyphData
    i2.glyphs['arrow2'] = dict(mute=False)
    doc.addInstance(i2)

    doc.filename = "suggestedFileName.designspace"
    doc.lib['com.coolDesignspaceApp.previewSize'] = 30

    # write some rules
    r1 = RuleDescriptor()
    r1.name = "named.rule.1"
    r1.conditionSets.append([
        dict(name='axisName_a', minimum=0, maximum=1),
        dict(name='axisName_b', minimum=2, maximum=3)
    ])
    r1.subs.append(("a", "a.alt"))
    doc.addRule(r1)
    # write the document
    doc.write(testDocPath)
    assert os.path.exists(testDocPath)
    assert_equals_test_file(testDocPath, 'data/test.designspace')
    # import it again
    new = DesignSpaceDocument()
    new.read(testDocPath)

    assert new.default.location == {'width': 20.0, 'weight': 0.0}
    assert new.filename == 'test.designspace'
    assert new.lib == doc.lib
    assert new.instances[0].lib == doc.instances[0].lib

    # test roundtrip for the axis attributes and data
    axes = {}
    for axis in doc.axes:
        if axis.tag not in axes:
            axes[axis.tag] = []
        axes[axis.tag].append(axis.serialize())
    for axis in new.axes:
        if axis.tag[0] == "_":
            continue
        if axis.tag not in axes:
            axes[axis.tag] = []
        axes[axis.tag].append(axis.serialize())
    for v in axes.values():
        a, b = v
        assert a == b


def test_unicodes(tmpdir):
    tmpdir = str(tmpdir)
    testDocPath = os.path.join(tmpdir, "testUnicodes.designspace")
    testDocPath2 = os.path.join(tmpdir, "testUnicodes_roundtrip.designspace")
    masterPath1 = os.path.join(tmpdir, "masters", "masterTest1.ufo")
    masterPath2 = os.path.join(tmpdir, "masters", "masterTest2.ufo")
    instancePath1 = os.path.join(tmpdir, "instances", "instanceTest1.ufo")
    instancePath2 = os.path.join(tmpdir, "instances", "instanceTest2.ufo")
    doc = DesignSpaceDocument()
    # add master 1
    s1 = SourceDescriptor()
    s1.filename = os.path.relpath(masterPath1, os.path.dirname(testDocPath))
    s1.name = "master.ufo1"
    s1.copyInfo = True
    s1.location = dict(weight=0)
    doc.addSource(s1)
    # add master 2
    s2 = SourceDescriptor()
    s2.filename = os.path.relpath(masterPath2, os.path.dirname(testDocPath))
    s2.name = "master.ufo2"
    s2.location = dict(weight=1000)
    doc.addSource(s2)
    # add instance 1
    i1 = InstanceDescriptor()
    i1.filename = os.path.relpath(instancePath1, os.path.dirname(testDocPath))
    i1.name = "instance.ufo1"
    i1.location = dict(weight=500)
    glyphData = dict(name="arrow", mute=True, unicodes=[100, 200, 300])
    i1.glyphs['arrow'] = glyphData
    doc.addInstance(i1)
    # now we have sources and instances, but no axes yet.
    doc.axes = []   # clear the axes
    # write some axes
    a1 = AxisDescriptor()
    a1.minimum = 0
    a1.maximum = 1000
    a1.default = 0
    a1.name = "weight"
    a1.tag = "wght"
    doc.addAxis(a1)
    # write the document
    doc.write(testDocPath)
    assert os.path.exists(testDocPath)
    # import it again
    new = DesignSpaceDocument()
    new.read(testDocPath)
    new.write(testDocPath2)
    # compare the file contents
    with open(testDocPath, 'r', encoding='utf-8') as f1:
        t1 = f1.read()
    with open(testDocPath2, 'r', encoding='utf-8') as f2:
        t2 = f2.read()
    assert t1 == t2
    # check the unicode values read from the document
    assert new.instances[0].glyphs['arrow']['unicodes'] == [100,200,300]


def test_localisedNames(tmpdir):
    tmpdir = str(tmpdir)
    testDocPath = os.path.join(tmpdir, "testLocalisedNames.designspace")
    testDocPath2 = os.path.join(tmpdir, "testLocalisedNames_roundtrip.designspace")
    masterPath1 = os.path.join(tmpdir, "masters", "masterTest1.ufo")
    masterPath2 = os.path.join(tmpdir, "masters", "masterTest2.ufo")
    instancePath1 = os.path.join(tmpdir, "instances", "instanceTest1.ufo")
    instancePath2 = os.path.join(tmpdir, "instances", "instanceTest2.ufo")
    doc = DesignSpaceDocument()
    # add master 1
    s1 = SourceDescriptor()
    s1.filename = os.path.relpath(masterPath1, os.path.dirname(testDocPath))
    s1.name = "master.ufo1"
    s1.copyInfo = True
    s1.location = dict(weight=0)
    doc.addSource(s1)
    # add master 2
    s2 = SourceDescriptor()
    s2.filename = os.path.relpath(masterPath2, os.path.dirname(testDocPath))
    s2.name = "master.ufo2"
    s2.location = dict(weight=1000)
    doc.addSource(s2)
    # add instance 1
    i1 = InstanceDescriptor()
    i1.filename = os.path.relpath(instancePath1, os.path.dirname(testDocPath))
    i1.familyName = "Montserrat"
    i1.styleName = "SemiBold"
    i1.styleMapFamilyName = "Montserrat SemiBold"
    i1.styleMapStyleName = "Regular"
    i1.setFamilyName("Montserrat", "fr")
    i1.setFamilyName(u"モンセラート", "ja")
    i1.setStyleName("Demigras", "fr")
    i1.setStyleName(u"半ば", "ja")
    i1.setStyleMapStyleName(u"Standard", "de")
    i1.setStyleMapFamilyName("Montserrat Halbfett", "de")
    i1.setStyleMapFamilyName(u"モンセラート SemiBold", "ja")
    i1.name = "instance.ufo1"
    i1.location = dict(weight=500, spooky=666)  # this adds a dimension that is not defined.
    i1.postScriptFontName = "InstancePostscriptName"
    glyphData = dict(name="arrow", mute=True, unicodes=[0x123])
    i1.glyphs['arrow'] = glyphData
    doc.addInstance(i1)
    # now we have sources and instances, but no axes yet.
    doc.axes = []   # clear the axes
    # write some axes
    a1 = AxisDescriptor()
    a1.minimum = 0
    a1.maximum = 1000
    a1.default = 0
    a1.name = "weight"
    a1.tag = "wght"
    # note: just to test the element language, not an actual label name recommendations.
    a1.labelNames[u'fa-IR'] = u"قطر"
    a1.labelNames[u'en'] = u"Wéíght"
    doc.addAxis(a1)
    a2 = AxisDescriptor()
    a2.minimum = 0
    a2.maximum = 1000
    a2.default = 0
    a2.name = "width"
    a2.tag = "wdth"
    a2.map = [(0.0, 10.0), (401.0, 66.0), (1000.0, 990.0)]
    a2.labelNames[u'fr'] = u"Poids"
    doc.addAxis(a2)
    # add an axis that is not part of any location to see if that works
    a3 = AxisDescriptor()
    a3.minimum = 333
    a3.maximum = 666
    a3.default = 444
    a3.name = "spooky"
    a3.tag = "spok"
    a3.map = [(0.0, 10.0), (401.0, 66.0), (1000.0, 990.0)]
    #doc.addAxis(a3)    # uncomment this line to test the effects of default axes values
    # write some rules
    r1 = RuleDescriptor()
    r1.name = "named.rule.1"
    r1.conditionSets.append([
        dict(name='weight', minimum=200, maximum=500),
        dict(name='width', minimum=0, maximum=150)
    ])
    r1.subs.append(("a", "a.alt"))
    doc.addRule(r1)
    # write the document
    doc.write(testDocPath)
    assert os.path.exists(testDocPath)
    # import it again
    new = DesignSpaceDocument()
    new.read(testDocPath)
    new.write(testDocPath2)
    with open(testDocPath, 'r', encoding='utf-8') as f1:
        t1 = f1.read()
    with open(testDocPath2, 'r', encoding='utf-8') as f2:
        t2 = f2.read()
    assert t1 == t2


def test_handleNoAxes(tmpdir):
    tmpdir = str(tmpdir)
    # test what happens if the designspacedocument has no axes element.
    testDocPath = os.path.join(tmpdir, "testNoAxes_source.designspace")
    testDocPath2 = os.path.join(tmpdir, "testNoAxes_recontructed.designspace")
    masterPath1 = os.path.join(tmpdir, "masters", "masterTest1.ufo")
    masterPath2 = os.path.join(tmpdir, "masters", "masterTest2.ufo")
    instancePath1 = os.path.join(tmpdir, "instances", "instanceTest1.ufo")
    instancePath2 = os.path.join(tmpdir, "instances", "instanceTest2.ufo")

    # Case 1: No axes element in the document, but there are sources and instances
    doc = DesignSpaceDocument()

    for name, value in [('One', 1),('Two', 2),('Three', 3)]:
        a = AxisDescriptor()
        a.minimum = 0
        a.maximum = 1000
        a.default = 0
        a.name = "axisName%s" % (name)
        a.tag = "ax_%d" % (value)
        doc.addAxis(a)

    # add master 1
    s1 = SourceDescriptor()
    s1.filename = os.path.relpath(masterPath1, os.path.dirname(testDocPath))
    s1.name = "master.ufo1"
    s1.copyLib = True
    s1.copyInfo = True
    s1.copyFeatures = True
    s1.location = dict(axisNameOne=-1000, axisNameTwo=0, axisNameThree=1000)
    s1.familyName = "MasterFamilyName"
    s1.styleName = "MasterStyleNameOne"
    doc.addSource(s1)

    # add master 2
    s2 = SourceDescriptor()
    s2.filename = os.path.relpath(masterPath2, os.path.dirname(testDocPath))
    s2.name = "master.ufo1"
    s2.copyLib = False
    s2.copyInfo = False
    s2.copyFeatures = False
    s2.location = dict(axisNameOne=1000, axisNameTwo=1000, axisNameThree=0)
    s2.familyName = "MasterFamilyName"
    s2.styleName = "MasterStyleNameTwo"
    doc.addSource(s2)

    # add instance 1
    i1 = InstanceDescriptor()
    i1.filename = os.path.relpath(instancePath1, os.path.dirname(testDocPath))
    i1.familyName = "InstanceFamilyName"
    i1.styleName = "InstanceStyleName"
    i1.name = "instance.ufo1"
    i1.location = dict(axisNameOne=(-1000,500), axisNameTwo=100)
    i1.postScriptFontName = "InstancePostscriptName"
    i1.styleMapFamilyName = "InstanceStyleMapFamilyName"
    i1.styleMapStyleName = "InstanceStyleMapStyleName"
    doc.addInstance(i1)

    doc.write(testDocPath)
    verify = DesignSpaceDocument()
    verify.read(testDocPath)
    verify.write(testDocPath2)

def test_pathNameResolve(tmpdir):
    tmpdir = str(tmpdir)
    # test how descriptor.path and descriptor.filename are resolved
    testDocPath1 = os.path.join(tmpdir, "testPathName_case1.designspace")
    testDocPath2 = os.path.join(tmpdir, "testPathName_case2.designspace")
    testDocPath3 = os.path.join(tmpdir, "testPathName_case3.designspace")
    testDocPath4 = os.path.join(tmpdir, "testPathName_case4.designspace")
    testDocPath5 = os.path.join(tmpdir, "testPathName_case5.designspace")
    testDocPath6 = os.path.join(tmpdir, "testPathName_case6.designspace")
    masterPath1 = os.path.join(tmpdir, "masters", "masterTest1.ufo")
    masterPath2 = os.path.join(tmpdir, "masters", "masterTest2.ufo")
    instancePath1 = os.path.join(tmpdir, "instances", "instanceTest1.ufo")
    instancePath2 = os.path.join(tmpdir, "instances", "instanceTest2.ufo")

    a1 = AxisDescriptor()
    a1.tag = "TAGA"
    a1.name = "axisName_a"
    a1.minimum = 0
    a1.maximum = 1000
    a1.default = 0

    # Case 1: filename and path are both empty. Nothing to calculate, nothing to put in the file.
    doc = DesignSpaceDocument()
    doc.addAxis(a1)
    s = SourceDescriptor()
    s.filename = None
    s.path = None
    s.copyInfo = True
    s.location = dict(weight=0)
    s.familyName = "MasterFamilyName"
    s.styleName = "MasterStyleNameOne"
    doc.addSource(s)
    doc.write(testDocPath1)
    verify = DesignSpaceDocument()
    verify.read(testDocPath1)
    assert verify.sources[0].filename == None
    assert verify.sources[0].path == None

    # Case 2: filename is empty, path points somewhere: calculate a new filename.
    doc = DesignSpaceDocument()
    doc.addAxis(a1)
    s = SourceDescriptor()
    s.filename = None
    s.path = masterPath1
    s.copyInfo = True
    s.location = dict(weight=0)
    s.familyName = "MasterFamilyName"
    s.styleName = "MasterStyleNameOne"
    doc.addSource(s)
    doc.write(testDocPath2)
    verify = DesignSpaceDocument()
    verify.read(testDocPath2)
    assert verify.sources[0].filename == "masters/masterTest1.ufo"
    assert verify.sources[0].path == posix(masterPath1)

    # Case 3: the filename is set, the path is None.
    doc = DesignSpaceDocument()
    doc.addAxis(a1)
    s = SourceDescriptor()
    s.filename = "../somewhere/over/the/rainbow.ufo"
    s.path = None
    s.copyInfo = True
    s.location = dict(weight=0)
    s.familyName = "MasterFamilyName"
    s.styleName = "MasterStyleNameOne"
    doc.addSource(s)
    doc.write(testDocPath3)
    verify = DesignSpaceDocument()
    verify.read(testDocPath3)
    assert verify.sources[0].filename == "../somewhere/over/the/rainbow.ufo"
    # make the absolute path for filename so we can see if it matches the path
    p = os.path.abspath(os.path.join(os.path.dirname(testDocPath3), verify.sources[0].filename))
    assert verify.sources[0].path == posix(p)

    # Case 4: the filename points to one file, the path points to another. The path takes precedence.
    doc = DesignSpaceDocument()
    doc.addAxis(a1)
    s = SourceDescriptor()
    s.filename = "../somewhere/over/the/rainbow.ufo"
    s.path = masterPath1
    s.copyInfo = True
    s.location = dict(weight=0)
    s.familyName = "MasterFamilyName"
    s.styleName = "MasterStyleNameOne"
    doc.addSource(s)
    doc.write(testDocPath4)
    verify = DesignSpaceDocument()
    verify.read(testDocPath4)
    assert verify.sources[0].filename == "masters/masterTest1.ufo"

    # Case 5: the filename is None, path has a value, update the filename
    doc = DesignSpaceDocument()
    doc.addAxis(a1)
    s = SourceDescriptor()
    s.filename = None
    s.path = masterPath1
    s.copyInfo = True
    s.location = dict(weight=0)
    s.familyName = "MasterFamilyName"
    s.styleName = "MasterStyleNameOne"
    doc.addSource(s)
    doc.write(testDocPath5) # so that the document has a path
    doc.updateFilenameFromPath()
    assert doc.sources[0].filename == "masters/masterTest1.ufo"

    # Case 6: the filename has a value, path has a value, update the filenames with force
    doc = DesignSpaceDocument()
    doc.addAxis(a1)
    s = SourceDescriptor()
    s.filename = "../somewhere/over/the/rainbow.ufo"
    s.path = masterPath1
    s.copyInfo = True
    s.location = dict(weight=0)
    s.familyName = "MasterFamilyName"
    s.styleName = "MasterStyleNameOne"
    doc.write(testDocPath5) # so that the document has a path
    doc.addSource(s)
    assert doc.sources[0].filename == "../somewhere/over/the/rainbow.ufo"
    doc.updateFilenameFromPath(force=True)
    assert doc.sources[0].filename == "masters/masterTest1.ufo"


def test_normalise1():
    # normalisation of anisotropic locations, clipping
    doc = DesignSpaceDocument()
    # write some axes
    a1 = AxisDescriptor()
    a1.minimum = -1000
    a1.maximum = 1000
    a1.default = 0
    a1.name = "axisName_a"
    a1.tag = "TAGA"
    doc.addAxis(a1)
    assert doc.normalizeLocation(dict(axisName_a=0)) == {'axisName_a': 0.0}
    assert doc.normalizeLocation(dict(axisName_a=1000)) == {'axisName_a': 1.0}
    # clipping beyond max values:
    assert doc.normalizeLocation(dict(axisName_a=1001)) == {'axisName_a': 1.0}
    assert doc.normalizeLocation(dict(axisName_a=500)) == {'axisName_a': 0.5}
    assert doc.normalizeLocation(dict(axisName_a=-1000)) == {'axisName_a': -1.0}
    assert doc.normalizeLocation(dict(axisName_a=-1001)) == {'axisName_a': -1.0}
    # anisotropic coordinates normalise to isotropic
    assert doc.normalizeLocation(dict(axisName_a=(1000, -1000))) == {'axisName_a': 1.0}
    doc.normalize()
    r = []
    for axis in doc.axes:
        r.append((axis.name, axis.minimum, axis.default, axis.maximum))
    r.sort()
    assert r == [('axisName_a', -1.0, 0.0, 1.0)]

def test_normalise2():
    # normalisation with minimum > 0
    doc = DesignSpaceDocument()
    # write some axes
    a2 = AxisDescriptor()
    a2.minimum = 100
    a2.maximum = 1000
    a2.default = 100
    a2.name = "axisName_b"
    doc.addAxis(a2)
    assert doc.normalizeLocation(dict(axisName_b=0)) == {'axisName_b': 0.0}
    assert doc.normalizeLocation(dict(axisName_b=1000)) == {'axisName_b': 1.0}
    # clipping beyond max values:
    assert doc.normalizeLocation(dict(axisName_b=1001)) == {'axisName_b': 1.0}
    assert doc.normalizeLocation(dict(axisName_b=500)) == {'axisName_b': 0.4444444444444444}
    assert doc.normalizeLocation(dict(axisName_b=-1000)) == {'axisName_b': 0.0}
    assert doc.normalizeLocation(dict(axisName_b=-1001)) == {'axisName_b': 0.0}
    # anisotropic coordinates normalise to isotropic
    assert doc.normalizeLocation(dict(axisName_b=(1000,-1000))) == {'axisName_b': 1.0}
    assert doc.normalizeLocation(dict(axisName_b=1001)) == {'axisName_b': 1.0}
    doc.normalize()
    r = []
    for axis in doc.axes:
        r.append((axis.name, axis.minimum, axis.default, axis.maximum))
    r.sort()
    assert r == [('axisName_b', 0.0, 0.0, 1.0)]

def test_normalise3():
    # normalisation of negative values, with default == maximum
    doc = DesignSpaceDocument()
    # write some axes
    a3 = AxisDescriptor()
    a3.minimum = -1000
    a3.maximum = 0
    a3.default = 0
    a3.name = "ccc"
    doc.addAxis(a3)
    assert doc.normalizeLocation(dict(ccc=0)) == {'ccc': 0.0}
    assert doc.normalizeLocation(dict(ccc=1)) == {'ccc': 0.0}
    assert doc.normalizeLocation(dict(ccc=-1000)) == {'ccc': -1.0}
    assert doc.normalizeLocation(dict(ccc=-1001)) == {'ccc': -1.0}
    doc.normalize()
    r = []
    for axis in doc.axes:
        r.append((axis.name, axis.minimum, axis.default, axis.maximum))
    r.sort()
    assert r == [('ccc', -1.0, 0.0, 0.0)]

def test_normalise4():
    # normalisation with a map
    doc = DesignSpaceDocument()
    # write some axes
    a4 = AxisDescriptor()
    a4.minimum = 0
    a4.maximum = 1000
    a4.default = 0
    a4.name = "ddd"
    a4.map = [(0,100), (300, 500), (600, 500), (1000,900)]
    doc.addAxis(a4)
    doc.normalize()
    r = []
    for axis in doc.axes:
        r.append((axis.name, axis.map))
    r.sort()
    assert r == [('ddd', [(0, 0.1), (300, 0.5), (600, 0.5), (1000, 0.9)])]

def test_axisMapping():
    # note: because designspance lib does not do any actual
    # processing of the mapping data, we can only check if there data is there.
    doc = DesignSpaceDocument()
    # write some axes
    a4 = AxisDescriptor()
    a4.minimum = 0
    a4.maximum = 1000
    a4.default = 0
    a4.name = "ddd"
    a4.map = [(0,100), (300, 500), (600, 500), (1000,900)]
    doc.addAxis(a4)
    doc.normalize()
    r = []
    for axis in doc.axes:
        r.append((axis.name, axis.map))
    r.sort()
    assert r == [('ddd', [(0, 0.1), (300, 0.5), (600, 0.5), (1000, 0.9)])]

def test_rulesConditions(tmpdir):
    # tests of rules, conditionsets and conditions
    r1 = RuleDescriptor()
    r1.name = "named.rule.1"
    r1.conditionSets.append([
        dict(name='axisName_a', minimum=0, maximum=1000),
        dict(name='axisName_b', minimum=0, maximum=3000)
    ])
    r1.subs.append(("a", "a.alt"))

    assert evaluateRule(r1, dict(axisName_a = 500, axisName_b = 0)) == True
    assert evaluateRule(r1, dict(axisName_a = 0, axisName_b = 0)) == True
    assert evaluateRule(r1, dict(axisName_a = 1000, axisName_b = 0)) == True
    assert evaluateRule(r1, dict(axisName_a = 1000, axisName_b = -100)) == False
    assert evaluateRule(r1, dict(axisName_a = 1000.0001, axisName_b = 0)) == False
    assert evaluateRule(r1, dict(axisName_a = -0.0001, axisName_b = 0)) == False
    assert evaluateRule(r1, dict(axisName_a = -100, axisName_b = 0)) == False
    assert processRules([r1], dict(axisName_a = 500, axisName_b = 0), ["a", "b", "c"]) == ['a.alt', 'b', 'c']
    assert processRules([r1], dict(axisName_a = 500, axisName_b = 0), ["a.alt", "b", "c"]) == ['a.alt', 'b', 'c']
    assert processRules([r1], dict(axisName_a = 2000, axisName_b = 0), ["a", "b", "c"]) == ['a', 'b', 'c']

    # rule with only a maximum
    r2 = RuleDescriptor()
    r2.name = "named.rule.2"
    r2.conditionSets.append([dict(name='axisName_a', maximum=500)])
    r2.subs.append(("b", "b.alt"))

    assert evaluateRule(r2, dict(axisName_a = 0)) == True
    assert evaluateRule(r2, dict(axisName_a = -500)) == True
    assert evaluateRule(r2, dict(axisName_a = 1000)) == False

    # rule with only a minimum
    r3 = RuleDescriptor()
    r3.name = "named.rule.3"
    r3.conditionSets.append([dict(name='axisName_a', minimum=500)])
    r3.subs.append(("c", "c.alt"))

    assert evaluateRule(r3, dict(axisName_a = 0)) == False
    assert evaluateRule(r3, dict(axisName_a = 1000)) == True
    assert evaluateRule(r3, dict(axisName_a = 1000)) == True

    # rule with only a minimum, maximum in separate conditions
    r4 = RuleDescriptor()
    r4.name = "named.rule.4"
    r4.conditionSets.append([
        dict(name='axisName_a', minimum=500),
        dict(name='axisName_b', maximum=500)
    ])
    r4.subs.append(("c", "c.alt"))

    assert evaluateRule(r4, dict(axisName_a = 1000, axisName_b = 0)) == True
    assert evaluateRule(r4, dict(axisName_a = 0, axisName_b = 0)) == False
    assert evaluateRule(r4, dict(axisName_a = 1000, axisName_b = 1000)) == False

def test_rulesDocument(tmpdir):
    # tests of rules in a document, roundtripping.
    tmpdir = str(tmpdir)
    testDocPath = os.path.join(tmpdir, "testRules.designspace")
    testDocPath2 = os.path.join(tmpdir, "testRules_roundtrip.designspace")
    doc = DesignSpaceDocument()
    a1 = AxisDescriptor()
    a1.minimum = 0
    a1.maximum = 1000
    a1.default = 0
    a1.name = "axisName_a"
    a1.tag = "TAGA"
    b1 = AxisDescriptor()
    b1.minimum = 2000
    b1.maximum = 3000
    b1.default = 2000
    b1.name = "axisName_b"
    b1.tag = "TAGB"
    doc.addAxis(a1)
    doc.addAxis(b1)
    r1 = RuleDescriptor()
    r1.name = "named.rule.1"
    r1.conditionSets.append([
        dict(name='axisName_a', minimum=0, maximum=1000),
        dict(name='axisName_b', minimum=0, maximum=3000)
    ])
    r1.subs.append(("a", "a.alt"))
    # rule with minium and maximum
    doc.addRule(r1)
    assert len(doc.rules) == 1
    assert len(doc.rules[0].conditionSets) == 1
    assert len(doc.rules[0].conditionSets[0]) == 2
    assert _axesAsDict(doc.axes) == {'axisName_a': {'map': [], 'name': 'axisName_a', 'default': 0, 'minimum': 0, 'maximum': 1000, 'tag': 'TAGA'}, 'axisName_b': {'map': [], 'name': 'axisName_b', 'default': 2000, 'minimum': 2000, 'maximum': 3000, 'tag': 'TAGB'}}
    assert doc.rules[0].conditionSets == [[
        {'minimum': 0, 'maximum': 1000, 'name': 'axisName_a'},
        {'minimum': 0, 'maximum': 3000, 'name': 'axisName_b'}]]
    assert doc.rules[0].subs == [('a', 'a.alt')]
    doc.normalize()
    assert doc.rules[0].name == 'named.rule.1'
    assert doc.rules[0].conditionSets == [[
        {'minimum': 0.0, 'maximum': 1.0, 'name': 'axisName_a'},
        {'minimum': 0.0, 'maximum': 1.0, 'name': 'axisName_b'}]]
    # still one conditionset
    assert len(doc.rules[0].conditionSets) == 1
    doc.write(testDocPath)
    # add a stray conditionset
    _addUnwrappedCondition(testDocPath)
    doc2 = DesignSpaceDocument()
    doc2.read(testDocPath)
    assert len(doc2.axes) == 2
    assert len(doc2.rules) == 1
    assert len(doc2.rules[0].conditionSets) == 2
    doc2.write(testDocPath2)
    # verify these results
    # make sure the stray condition is now neatly wrapped in a conditionset.
    doc3 = DesignSpaceDocument()
    doc3.read(testDocPath2)
    assert len(doc3.rules) == 1
    assert len(doc3.rules[0].conditionSets) == 2

def _addUnwrappedCondition(path):
    # only for testing, so we can make an invalid designspace file
    # older designspace files may have conditions that are not wrapped in a conditionset
    # These can be read into a new conditionset.
    with open(path, 'r', encoding='utf-8') as f:
        d = f.read()
    print(d)
    d = d.replace('<rule name="named.rule.1">', '<rule name="named.rule.1">\n\t<condition maximum="22" minimum="33" name="axisName_a" />')
    with open(path, 'w', encoding='utf-8') as f:
        f.write(d)

def test_documentLib(tmpdir):
    # roundtrip test of the document lib with some nested data
    tmpdir = str(tmpdir)
    testDocPath1 = os.path.join(tmpdir, "testDocumentLibTest.designspace")
    doc = DesignSpaceDocument()
    a1 = AxisDescriptor()
    a1.tag = "TAGA"
    a1.name = "axisName_a"
    a1.minimum = 0
    a1.maximum = 1000
    a1.default = 0
    doc.addAxis(a1)
    dummyData = dict(a=123, b=u"äbc", c=[1,2,3], d={'a':123})
    dummyKey = "org.fontTools.designspaceLib"
    doc.lib = {dummyKey: dummyData}
    doc.write(testDocPath1)
    new = DesignSpaceDocument()
    new.read(testDocPath1)
    assert dummyKey in new.lib
    assert new.lib[dummyKey] == dummyData

<<<<<<< HEAD

def test_getSourcePath():
    doc = DesignSpaceDocument()
    s1 = SourceDescriptor()
    s1.path = "/tmp/foo/masters/Source1.ufo"

    assert doc.getSourcePath(s1) == s1.path

    s1.path = None

    with pytest.raises(
        DesignSpaceDocumentError,
        match="DesignSpaceDocument 'path' attribute is not defined",
    ):
        doc.getSourcePath(s1)

    doc.path = "/tmp/foo/bar/MyDesignspace.designspace"

    with pytest.raises(
        DesignSpaceDocumentError,
        match=(
            "Designspace source '<Unknown>' has neither absolute 'path' nor "
            "relative 'filename' defined"
        ),
    ):
        doc.getSourcePath(s1)

    s1.filename = "../masters/Source1.ufo"

    assert doc.getSourcePath(s1) == "/tmp/foo/masters/Source1.ufo"
=======
@pytest.mark.skipif(sys.version_info[:2] < (3, 6), reason="pathlib is only tested on 3.6 and up")
def test_read_with_path_object():
    import pathlib
    source = (pathlib.Path(__file__) / "../data/test.designspace").resolve()
    assert source.exists()
    doc = DesignSpaceDocument()
    doc.read(source)

@pytest.mark.skipif(sys.version_info[:2] < (3, 6), reason="pathlib is only tested on 3.6 and up")
def test_with_with_path_object(tmpdir):
    import pathlib
    tmpdir = str(tmpdir)
    dest = pathlib.Path(tmpdir) / "test.designspace"
    doc = DesignSpaceDocument()
    doc.write(dest)
    assert dest.exists()
>>>>>>> 9db21f13
<|MERGE_RESOLUTION|>--- conflicted
+++ resolved
@@ -786,7 +786,6 @@
     assert dummyKey in new.lib
     assert new.lib[dummyKey] == dummyData
 
-<<<<<<< HEAD
 
 def test_getSourcePath():
     doc = DesignSpaceDocument()
@@ -817,7 +816,8 @@
     s1.filename = "../masters/Source1.ufo"
 
     assert doc.getSourcePath(s1) == "/tmp/foo/masters/Source1.ufo"
-=======
+
+
 @pytest.mark.skipif(sys.version_info[:2] < (3, 6), reason="pathlib is only tested on 3.6 and up")
 def test_read_with_path_object():
     import pathlib
@@ -826,6 +826,7 @@
     doc = DesignSpaceDocument()
     doc.read(source)
 
+
 @pytest.mark.skipif(sys.version_info[:2] < (3, 6), reason="pathlib is only tested on 3.6 and up")
 def test_with_with_path_object(tmpdir):
     import pathlib
@@ -833,5 +834,4 @@
     dest = pathlib.Path(tmpdir) / "test.designspace"
     doc = DesignSpaceDocument()
     doc.write(dest)
-    assert dest.exists()
->>>>>>> 9db21f13
+    assert dest.exists()